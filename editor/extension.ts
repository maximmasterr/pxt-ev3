/// <reference path="../node_modules/pxt-core/built/pxteditor.d.ts"/>
/// <reference path="../node_modules/pxt-core/built/pxtsim.d.ts"/>

import { deployCoreAsync, initAsync } from "./deploy";
import { FieldPorts } from "./field_ports";
import { FieldImages } from "./field_images";
<<<<<<< HEAD
import {FieldSpeed} from "./field_speed";
=======
import { FieldBrickButtons } from "./field_brickbuttons";
>>>>>>> 7d01823c

pxt.editor.initExtensionsAsync = function (opts: pxt.editor.ExtensionOptions): Promise<pxt.editor.ExtensionResult> {
    pxt.debug('loading pxt-ev3 target extensions...')
    updateBlocklyShape();
    const res: pxt.editor.ExtensionResult = {
        fieldEditors: [{
            selector: "ports",
            editor: FieldPorts
        }, {
            selector: "images",
            editor: FieldImages
        }, {
<<<<<<< HEAD
            selector: "speed",
            editor: FieldSpeed
=======
            selector: "brickbuttons",
            editor: FieldBrickButtons
>>>>>>> 7d01823c
        }],
        deployCoreAsync
    };
    initAsync().catch(e => {
        // probably no HID - we'll try this again upon deployment
    })
    return Promise.resolve<pxt.editor.ExtensionResult>(res);
}

/**
 * Update the shape of Blockly blocks with square corners
 */
function updateBlocklyShape() {

    /**
     * Rounded corner radius.
     * @const
     */
    (Blockly.BlockSvg as any).CORNER_RADIUS = 0 * (Blockly.BlockSvg as any).GRID_UNIT;

    /**
     * Inner space between edge of statement input and notch.
     * @const
     */
    (Blockly.BlockSvg as any).STATEMENT_INPUT_INNER_SPACE = 3 * (Blockly.BlockSvg as any).GRID_UNIT;
    /**
     * SVG path for drawing next/previous notch from left to right.
     * @const
     */
    (Blockly.BlockSvg as any).NOTCH_PATH_LEFT = (
        'l 8,8 ' +
        'h 16 ' +
        'l 8,-8 '
    );

    /**
     * SVG path for drawing next/previous notch from right to left.
     * @const
     */
    (Blockly.BlockSvg as any).NOTCH_PATH_RIGHT = (
        'l -8,8 ' +
        'h -16 ' +
        'l -8,-8 '
    );

    /**
     * SVG start point for drawing the top-left corner.
     * @const
     */
    (Blockly.BlockSvg as any).TOP_LEFT_CORNER_START =
        'm 0,' + 0;

    /**
     * SVG path for drawing the rounded top-left corner.
     * @const
     */
    (Blockly.BlockSvg as any).TOP_LEFT_CORNER =
        'l ' + (Blockly.BlockSvg as any).CORNER_RADIUS + ',0 ';

    /**
     * SVG path for drawing the rounded top-right corner.
     * @const
     */
    (Blockly.BlockSvg as any).TOP_RIGHT_CORNER =
        'l ' + 0 + ',' + (Blockly.BlockSvg as any).CORNER_RADIUS;

    /**
     * SVG path for drawing the rounded bottom-right corner.
     * @const
     */
    (Blockly.BlockSvg as any).BOTTOM_RIGHT_CORNER =
        'l 0,' + (Blockly.BlockSvg as any).CORNER_RADIUS;

    /**
     * SVG path for drawing the rounded bottom-left corner.
     * @const
     */
    (Blockly.BlockSvg as any).BOTTOM_LEFT_CORNER =
        'l -' + (Blockly.BlockSvg as any).CORNER_RADIUS + ',0';

    /**
     * SVG path for drawing the top-left corner of a statement input.
     * @const
     */
    (Blockly.BlockSvg as any).INNER_TOP_LEFT_CORNER =
        'l ' + (Blockly.BlockSvg as any).CORNER_RADIUS + ',-' + 0;

    /**
     * SVG path for drawing the bottom-left corner of a statement input.
     * Includes the rounded inside corner.
     * @const
     */
    (Blockly.BlockSvg as any).INNER_BOTTOM_LEFT_CORNER =
        'l ' + 0 + ',' + (Blockly.BlockSvg as any).CORNER_RADIUS * 2 +
        'l ' + (Blockly.BlockSvg as any).CORNER_RADIUS + ',' + 0;

    /**
     * Corner radius of the flyout background.
     * @type {number}
     * @const
     */
    (Blockly as any).Flyout.prototype.CORNER_RADIUS = 0;

    /**
     * Margin around the edges of the blocks in the flyout.
     * @type {number}
     * @const
     */
    (Blockly as any).Flyout.prototype.MARGIN = 8;

}

// When require()d from node, bind the global pxt namespace
// namespace pxt {
//     export const dummyExport = 1;
// }
// eval("if (typeof process === 'object' && process + '' === '[object process]') pxt = global.pxt")<|MERGE_RESOLUTION|>--- conflicted
+++ resolved
@@ -4,11 +4,8 @@
 import { deployCoreAsync, initAsync } from "./deploy";
 import { FieldPorts } from "./field_ports";
 import { FieldImages } from "./field_images";
-<<<<<<< HEAD
 import {FieldSpeed} from "./field_speed";
-=======
 import { FieldBrickButtons } from "./field_brickbuttons";
->>>>>>> 7d01823c
 
 pxt.editor.initExtensionsAsync = function (opts: pxt.editor.ExtensionOptions): Promise<pxt.editor.ExtensionResult> {
     pxt.debug('loading pxt-ev3 target extensions...')
@@ -21,13 +18,11 @@
             selector: "images",
             editor: FieldImages
         }, {
-<<<<<<< HEAD
             selector: "speed",
             editor: FieldSpeed
-=======
+        }, {
             selector: "brickbuttons",
             editor: FieldBrickButtons
->>>>>>> 7d01823c
         }],
         deployCoreAsync
     };
