--- conflicted
+++ resolved
@@ -78,18 +78,10 @@
   "url":"/tutorials/line-following",
   "imageUrl":"/static/tutorials/line-following.png"
 }, {
-<<<<<<< HEAD
-  "name": "Red Light, Green Light", 
-  "description": "Play Red Light, Green Light using the Color sensor and the robot.", 
-  "cardType": "tutorial", 
-  "url":"/tutorials/redlight-greenlight", 
- "imageUrl":"/static/tutorials/redlight-greenlight.png" 
-=======
   "name": "Red Light, Green Light",
   "description": "Play Red Light, Green Light using the Color sensor and the robot.",
   "cardType": "tutorial",
   "url":"/tutorials/redlight-greenlight",
   "imageUrl":"/static/tutorials/redlight-greenlight.png"
->>>>>>> 49ab5ec0
 }]
 ```